module LinearSolve
if isdefined(Base, :Experimental) &&
   isdefined(Base.Experimental, Symbol("@max_methods"))
    @eval Base.Experimental.@max_methods 1
end

import PrecompileTools

PrecompileTools.@recompile_invalidations begin
    using ArrayInterface
    using RecursiveFactorization
    using Base: cache_dependencies, Bool
    using LinearAlgebra
    using SparseArrays
    using SparseArrays: AbstractSparseMatrixCSC, nonzeros, rowvals, getcolptr
    using SciMLBase: AbstractLinearAlgorithm
    using SciMLOperators
    using SciMLOperators: AbstractSciMLOperator, IdentityOperator
    using Setfield
    using UnPack
    using KLU
    using Sparspak
    using FastLapackInterface
    using DocStringExtensions
    using EnumX
<<<<<<< HEAD
    using Requires
    using Markdown
    using ChainRulesCore
=======
>>>>>>> a206054e
    import InteractiveUtils

    import StaticArraysCore: StaticArray, SVector, MVector, SMatrix, MMatrix

    using LinearAlgebra: BlasInt, LU
    using LinearAlgebra.LAPACK: require_one_based_indexing,
                                chkfinite, chkstride1,
                                @blasfunc, chkargsok

    import GPUArraysCore
    import Preferences
    import ConcreteStructs: @concrete

    # wrap
    import Krylov
    using SciMLBase
    import Preferences
end

const CRC = ChainRulesCore

if Preferences.@load_preference("LoadMKL_JLL", true)
    using MKL_jll
    const usemkl = MKL_jll.is_available()
else
    const usemkl = false
end

using Reexport
@reexport using SciMLBase
using SciMLBase: _unwrap_val

abstract type SciMLLinearSolveAlgorithm <: SciMLBase.AbstractLinearAlgorithm end
abstract type AbstractFactorization <: SciMLLinearSolveAlgorithm end
abstract type AbstractKrylovSubspaceMethod <: SciMLLinearSolveAlgorithm end
abstract type AbstractSolveFunction <: SciMLLinearSolveAlgorithm end

# Traits

needs_concrete_A(alg::AbstractFactorization) = true
needs_concrete_A(alg::AbstractKrylovSubspaceMethod) = false
needs_concrete_A(alg::AbstractSolveFunction) = false

# Util
is_underdetermined(x) = false
is_underdetermined(A::AbstractMatrix) = size(A, 1) < size(A, 2)
is_underdetermined(A::AbstractSciMLOperator) = size(A, 1) < size(A, 2)

_isidentity_struct(A) = false
_isidentity_struct(λ::Number) = isone(λ)
_isidentity_struct(A::UniformScaling) = isone(A.λ)
_isidentity_struct(::SciMLOperators.IdentityOperator) = true

# Dispatch Friendly way to check if an extension is loaded
__is_extension_loaded(::Val) = false

function _fast_sym_givens! end

# Code

const INCLUDE_SPARSE = Preferences.@load_preference("include_sparse", Base.USE_GPL_LIBS)

EnumX.@enumx DefaultAlgorithmChoice begin
    LUFactorization
    QRFactorization
    DiagonalFactorization
    DirectLdiv!
    SparspakFactorization
    KLUFactorization
    UMFPACKFactorization
    KrylovJL_GMRES
    GenericLUFactorization
    RFLUFactorization
    LDLtFactorization
    BunchKaufmanFactorization
    CHOLMODFactorization
    SVDFactorization
    CholeskyFactorization
    NormalCholeskyFactorization
    AppleAccelerateLUFactorization
    MKLLUFactorization
    QRFactorizationPivoted
    KrylovJL_CRAIGMR
    KrylovJL_LSMR
end

struct DefaultLinearSolver <: SciMLLinearSolveAlgorithm
    alg::DefaultAlgorithmChoice.T
end

const BLASELTYPES = Union{Float32, Float64, ComplexF32, ComplexF64}

include("common.jl")
include("factorization.jl")
include("appleaccelerate.jl")
include("mkl.jl")
include("simplelu.jl")
include("simplegmres.jl")
include("iterative_wrappers.jl")
include("preconditioners.jl")
include("solve_function.jl")
include("default.jl")
include("init.jl")
include("extension_algs.jl")
include("adjoint.jl")
include("deprecated.jl")

@generated function SciMLBase.solve!(cache::LinearCache, alg::AbstractFactorization;
        kwargs...)
    quote
        if cache.isfresh
            fact = do_factorization(alg, cache.A, cache.b, cache.u)
            cache.cacheval = fact
            cache.isfresh = false
        end
        y = _ldiv!(cache.u, @get_cacheval(cache, $(Meta.quot(defaultalg_symbol(alg)))),
            cache.b)

        #=
        retcode = if LinearAlgebra.issuccess(fact)
            SciMLBase.ReturnCode.Success
        else
            SciMLBase.ReturnCode.Failure
        end
        SciMLBase.build_linear_solution(alg, y, nothing, cache; retcode = retcode)
        =#
        SciMLBase.build_linear_solution(alg, y, nothing, cache)
    end
end

@static if INCLUDE_SPARSE
    include("factorization_sparse.jl")
end

# Solver Specific Traits
## Needs Square Matrix
"""
    needs_square_A(alg)

Returns `true` if the algorithm requires a square matrix.
"""
needs_square_A(::Nothing) = false  # Linear Solve automatically will use a correct alg!
needs_square_A(alg::SciMLLinearSolveAlgorithm) = true
for alg in (:QRFactorization, :FastQRFactorization, :NormalCholeskyFactorization,
    :NormalBunchKaufmanFactorization)
    @eval needs_square_A(::$(alg)) = false
end
for kralg in (Krylov.lsmr!, Krylov.craigmr!)
    @eval needs_square_A(::KrylovJL{$(typeof(kralg))}) = false
end
for alg in (:LUFactorization, :FastLUFactorization, :SVDFactorization,
    :GenericFactorization, :GenericLUFactorization, :SimpleLUFactorization,
    :RFLUFactorization, :UMFPACKFactorization, :KLUFactorization, :SparspakFactorization,
    :DiagonalFactorization, :CholeskyFactorization, :BunchKaufmanFactorization,
    :CHOLMODFactorization, :LDLtFactorization, :AppleAccelerateLUFactorization,
    :MKLLUFactorization, :MetalLUFactorization)
    @eval needs_square_A(::$(alg)) = true
end

const IS_OPENBLAS = Ref(true)
isopenblas() = IS_OPENBLAS[]

const HAS_APPLE_ACCELERATE = Ref(false)
appleaccelerate_isavailable() = HAS_APPLE_ACCELERATE[]

PrecompileTools.@compile_workload begin
    A = rand(4, 4)
    b = rand(4)
    prob = LinearProblem(A, b)
    sol = solve(prob)
    sol = solve(prob, LUFactorization())
    sol = solve(prob, RFLUFactorization())
    sol = solve(prob, KrylovJL_GMRES())
end

@static if INCLUDE_SPARSE
    PrecompileTools.@compile_workload begin
        A = sprand(4, 4, 0.3) + I
        b = rand(4)
        prob = LinearProblem(A, b)
        sol = solve(prob, KLUFactorization())
        sol = solve(prob, UMFPACKFactorization())
    end
end

PrecompileTools.@compile_workload begin
    A = sprand(4, 4, 0.3) + I
    b = rand(4)
    prob = LinearProblem(A * A', b)
    sol = solve(prob) # in case sparspak is used as default
    sol = solve(prob, SparspakFactorization())
end

export LUFactorization, SVDFactorization, QRFactorization, GenericFactorization,
       GenericLUFactorization, SimpleLUFactorization, RFLUFactorization,
       NormalCholeskyFactorization, NormalBunchKaufmanFactorization,
       UMFPACKFactorization, KLUFactorization, FastLUFactorization, FastQRFactorization,
       SparspakFactorization, DiagonalFactorization, CholeskyFactorization,
       BunchKaufmanFactorization, CHOLMODFactorization, LDLtFactorization

export LinearSolveFunction, DirectLdiv!

export KrylovJL, KrylovJL_CG, KrylovJL_MINRES, KrylovJL_GMRES,
       KrylovJL_BICGSTAB, KrylovJL_LSMR, KrylovJL_CRAIGMR,
       IterativeSolversJL, IterativeSolversJL_CG, IterativeSolversJL_GMRES,
       IterativeSolversJL_BICGSTAB, IterativeSolversJL_MINRES, IterativeSolversJL_IDRS,
       KrylovKitJL, KrylovKitJL_CG, KrylovKitJL_GMRES

export SimpleGMRES

export HYPREAlgorithm
export CudaOffloadFactorization
export MKLPardisoFactorize, MKLPardisoIterate
export PardisoJL
export MKLLUFactorization
export AppleAccelerateLUFactorization
export MetalLUFactorization

export OperatorAssumptions, OperatorCondition

export LinearSolveAdjoint

end<|MERGE_RESOLUTION|>--- conflicted
+++ resolved
@@ -23,12 +23,9 @@
     using FastLapackInterface
     using DocStringExtensions
     using EnumX
-<<<<<<< HEAD
     using Requires
     using Markdown
     using ChainRulesCore
-=======
->>>>>>> a206054e
     import InteractiveUtils
 
     import StaticArraysCore: StaticArray, SVector, MVector, SMatrix, MMatrix
