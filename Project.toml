name = "LinearSolve"
uuid = "7ed4a6bd-45f5-4d41-b270-4a48e9bafcae"
authors = ["SciML"]
<<<<<<< HEAD
version = "2.22.0"
=======
version = "2.24.0"
>>>>>>> a206054e

[deps]
ArrayInterface = "4fba245c-0d91-5ea0-9b3e-6abc04ee57a9"
ChainRulesCore = "d360d2e6-b24c-11e9-a2a3-2a2ae2dbcce4"
ConcreteStructs = "2569d6c7-a4a2-43d3-a901-331e8e4be471"
DocStringExtensions = "ffbed154-4ef7-542d-bbb7-c09d3a79fcae"
EnumX = "4e289a0a-7415-4d19-859d-a7e5c4648b56"
FastLapackInterface = "29a986be-02c6-4525-aec4-84b980013641"
GPUArraysCore = "46192b85-c4d5-4398-a991-12ede77f4527"
InteractiveUtils = "b77e0a4c-d291-57a0-90e8-8db25a27a240"
KLU = "ef3ab10e-7fda-4108-b977-705223b18434"
Krylov = "ba0b0d4f-ebba-5204-a429-3ac8c609bfb7"
Libdl = "8f399da3-3557-5675-b5ff-fb832c97cbdb"
LinearAlgebra = "37e2e46d-f89d-539d-b4ee-838fcccc9c8e"
MKL_jll = "856f044c-d86e-5d09-b602-aeab76dc8ba7"
Markdown = "d6f4376e-aef5-505a-96c1-9c027394607a"
PrecompileTools = "aea7be01-6a6a-4083-8856-8a6e6704d82a"
Preferences = "21216c6a-2e73-6563-6e65-726566657250"
RecursiveFactorization = "f2c3362d-daeb-58d1-803e-2bc74f2840b4"
Reexport = "189a3867-3050-52da-a836-e630ba90ab69"
SciMLBase = "0bca4576-84f4-4d90-8ffe-ffa030f20462"
SciMLOperators = "c0aeaf25-5076-4817-a8d5-81caf7dfa961"
Setfield = "efcf1570-3423-57d1-acb7-fd33fddbac46"
SparseArrays = "2f01184e-e22b-5df5-ae63-d93ebab69eaf"
Sparspak = "e56a9233-b9d6-4f03-8d0f-1825330902ac"
StaticArraysCore = "1e83bf80-4336-4d27-bf5d-d5a4f845583c"
UnPack = "3a884ed6-31ef-47d7-9d2a-63182c4928ed"

[weakdeps]
BandedMatrices = "aae01518-5342-5314-be14-df237901396f"
BlockDiagonals = "0a1fb500-61f7-11e9-3c65-f5ef3456f9f0"
CUDA = "052768ef-5323-5732-b1bb-66c8b64840ba"
Enzyme = "7da242da-08ed-463a-9acd-ee780be4f1d9"
EnzymeCore = "f151be2c-9106-41f4-ab19-57ee4f262869"
FastAlmostBandedMatrices = "9d29842c-ecb8-4973-b1e9-a27b1157504e"
HYPRE = "b5ffcf37-a2bd-41ab-a3da-4bd9bc8ad771"
IterativeSolvers = "42fd0dbc-a981-5370-80f2-aaf504508153"
KernelAbstractions = "63c18a36-062a-441e-b654-da1e3ab1ce7c"
KrylovKit = "0b1a1467-8014-51b9-945f-bf0ae24f4b77"
Metal = "dde4c033-4e86-420c-a63e-0dd931031962"
Pardiso = "46dd5b70-b6fb-5a00-ae2d-e8fea33afaf2"
RecursiveArrayTools = "731186ca-8d62-57ce-b412-fbd966d074cd"

[extensions]
LinearSolveBandedMatricesExt = "BandedMatrices"
LinearSolveBlockDiagonalsExt = "BlockDiagonals"
LinearSolveCUDAExt = "CUDA"
LinearSolveEnzymeExt = ["Enzyme", "EnzymeCore"]
LinearSolveFastAlmostBandedMatricesExt = ["FastAlmostBandedMatrices"]
LinearSolveHYPREExt = "HYPRE"
LinearSolveIterativeSolversExt = "IterativeSolvers"
LinearSolveKernelAbstractionsExt = "KernelAbstractions"
LinearSolveKrylovKitExt = "KrylovKit"
LinearSolveMetalExt = "Metal"
LinearSolvePardisoExt = "Pardiso"
LinearSolveRecursiveArrayToolsExt = "RecursiveArrayTools"

[compat]
AllocCheck = "0.1"
Aqua = "0.8"
ArrayInterface = "7.7"
BandedMatrices = "1.5"
BlockDiagonals = "0.1.42"
CUDA = "5"
ConcreteStructs = "0.2.3"
DocStringExtensions = "0.9.3"
EnumX = "1.0.4"
Enzyme = "0.11.15"
EnzymeCore = "0.6.5"
FastAlmostBandedMatrices = "0.1"
FastLapackInterface = "2"
FiniteDiff = "2.22"
ForwardDiff = "0.10.36"
GPUArraysCore = "0.1.6"
HYPRE = "1.4.0"
InteractiveUtils = "1.10"
IterativeSolvers = "0.9.3"
JET = "0.8.28"
KLU = "0.5"
KernelAbstractions = "0.9.16"
Krylov = "0.9"
KrylovKit = "0.6"
Libdl = "1.10"
LinearAlgebra = "1.10"
MPI = "0.20"
Metal = "0.5"
MultiFloats = "1"
Pardiso = "0.5"
Pkg = "1"
PrecompileTools = "1.2"
Preferences = "1.4"
Random = "1"
RecursiveArrayTools = "3.8"
RecursiveFactorization = "0.2.14"
Reexport = "1"
SafeTestsets = "0.1"
SciMLBase = "2.23.0"
SciMLOperators = "0.3.7"
Setfield = "1"
SparseArrays = "1.10"
Sparspak = "0.3.6"
StableRNGs = "1"
StaticArrays = "1.5"
StaticArraysCore = "1.4.2"
Test = "1"
UnPack = "1"
julia = "1.10"

[extras]
AllocCheck = "9b6a8646-10ed-4001-bbdc-1d2f46dfbb1a"
Aqua = "4c88cf16-eb10-579e-8560-4a9242c79595"
BandedMatrices = "aae01518-5342-5314-be14-df237901396f"
BlockDiagonals = "0a1fb500-61f7-11e9-3c65-f5ef3456f9f0"
Enzyme = "7da242da-08ed-463a-9acd-ee780be4f1d9"
FastAlmostBandedMatrices = "9d29842c-ecb8-4973-b1e9-a27b1157504e"
FiniteDiff = "6a86dc24-6348-571c-b903-95158fe2bd41"
ForwardDiff = "f6369f11-7733-5829-9624-2563aa707210"
HYPRE = "b5ffcf37-a2bd-41ab-a3da-4bd9bc8ad771"
InteractiveUtils = "b77e0a4c-d291-57a0-90e8-8db25a27a240"
IterativeSolvers = "42fd0dbc-a981-5370-80f2-aaf504508153"
JET = "c3a54625-cd67-489e-a8e7-0a5a0ff4e31b"
KernelAbstractions = "63c18a36-062a-441e-b654-da1e3ab1ce7c"
KrylovKit = "0b1a1467-8014-51b9-945f-bf0ae24f4b77"
MPI = "da04e1cc-30fd-572f-bb4f-1f8673147195"
Metal = "dde4c033-4e86-420c-a63e-0dd931031962"
MultiFloats = "bdf0d083-296b-4888-a5b6-7498122e68a5"
Pkg = "44cfe95a-1eb2-52ea-b672-e2afdf69b78f"
Random = "9a3f8284-a2c9-5f02-9a11-845980a1fd5c"
RecursiveArrayTools = "731186ca-8d62-57ce-b412-fbd966d074cd"
SafeTestsets = "1bc83da4-3b8d-516f-aca4-4fe02f6d838f"
StableRNGs = "860ef19b-820b-49d6-a774-d7a799459cd3"
StaticArrays = "90137ffa-7385-5640-81b9-e52037218182"
Test = "8dfed614-e22c-5e08-85e1-65c5234f0b40"

[targets]
test = ["Aqua", "Test", "IterativeSolvers", "InteractiveUtils", "JET", "KrylovKit", "Pkg", "Random", "SafeTestsets", "MultiFloats", "ForwardDiff", "HYPRE", "MPI", "BlockDiagonals", "Enzyme", "FiniteDiff", "BandedMatrices", "FastAlmostBandedMatrices", "StaticArrays", "AllocCheck", "StableRNGs"]<|MERGE_RESOLUTION|>--- conflicted
+++ resolved
@@ -1,11 +1,7 @@
 name = "LinearSolve"
 uuid = "7ed4a6bd-45f5-4d41-b270-4a48e9bafcae"
 authors = ["SciML"]
-<<<<<<< HEAD
-version = "2.22.0"
-=======
-version = "2.24.0"
->>>>>>> a206054e
+version = "2.25.0"
 
 [deps]
 ArrayInterface = "4fba245c-0d91-5ea0-9b3e-6abc04ee57a9"
